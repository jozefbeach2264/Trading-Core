--- conflicted
+++ resolved
@@ -11,19 +11,11 @@
 import httpx
 from config.config import Config
 from data_managers.market_state import MarketState
-<<<<<<< HEAD
-from memory_tracker import MemoryTracker
-=======
-from data_managers.trade_lifecycle_manager import TradeLifecycleManager
-from memory_tracker import MemoryTracker
-from execution.simulation_account import SimulationAccount
-from tracking.performance_tracker import PerformanceTracker
->>>>>>> c23363be
+from services.memory_tracker import MemoryTracker
 
 logger = logging.getLogger(__name__)
 
 class TradeExecutor:
-<<<<<<< HEAD
     def __init__(self, config: Config, market_state: MarketState, httpx_client: httpx.AsyncClient):
         self.config = config
         self.market_state = market_state
@@ -31,25 +23,6 @@
         self.base_url = "https://fapi.asterdex.com"
         self.exchange_info: Dict[str, Any] = {}
         self.memory_tracker = MemoryTracker(config)
-=======
-    def __init__(self,
-                 config: Config,
-                 market_state: MarketState,
-                 httpx_client: httpx.AsyncClient,
-                 trade_lifecycle_manager: TradeLifecycleManager,
-                 memory_tracker: MemoryTracker,
-                 simulation_account: SimulationAccount,
-                 performance_tracker: PerformanceTracker):
-        self.config = config
-        self.market_state = market_state
-        self.client = httpx_client
-        self.trade_lifecycle_manager = trade_lifecycle_manager
-        self.memory_tracker = memory_tracker
-        self.sim_account = simulation_account
-        self.performance_tracker = performance_tracker
-        self.base_url = "https://fapi.asterdex.com"
-        self.exchange_info: Dict[str, Any] = {}
->>>>>>> c23363be
         logger.debug("TradeExecutor initialized for Asterdex.")
 
     async def initialize(self):
@@ -66,20 +39,11 @@
             logger.error(f"Could not find exchange info for symbol {self.config.adex_symbol}")
         except Exception as e:
             logger.error(f"Failed to fetch exchange info: %s", e, exc_info=True)
-<<<<<<< HEAD
 
     def _get_signature(self, params: Dict[str, Any]) -> str:
         query_string = '&'.join([f"{k}={v}" for k, v in params.items()])
         return hmac.new(self.config.asterdex_api_secret.encode('utf-8'), query_string.encode('utf-8'), hashlib.sha256).hexdigest()
 
-=======
-
-    def _get_signature(self, params: Dict[str, Any]) -> str:
-        query_string = '&'.join([f"{k}={v}" for k, v in params.items()])
-        return hmac.new(self.config.asterdex_api_secret.encode('utf-8'),
-                        query_string.encode('utf-8'), hashlib.sha256).hexdigest()
-
->>>>>>> c23363be
     def _adjust_to_filters(self, qty: Decimal, price: Decimal) -> Tuple[Decimal, Decimal]:
         if not self.exchange_info:
             return Decimal(qty), Decimal(price)
@@ -103,36 +67,20 @@
     async def _execute_live_trade(self, signal: Dict[str, Any]):
         direction = signal.get("direction")
         entry_price = self.market_state.mark_price
-<<<<<<< HEAD
-=======
-        candle_timestamp = self.market_state.get_current_candle_timestamp()
-
->>>>>>> c23363be
         if not all([self.market_state.account_balance, entry_price, direction]) or entry_price <= 0:
             logger.error("Live trade aborted: Missing or invalid data (balance=%s, entry_price=%s, direction=%s)",
                          self.market_state.account_balance, entry_price, direction)
             await self.memory_tracker.update_memory(trade_data={
                 "direction": direction,
                 "reason": "Missing or invalid data",
-<<<<<<< HEAD
                 "failed": True
-=======
-                "failed": True,
-                "candle_timestamp": candle_timestamp,
-                "simulated": False,
-                "order_data": {}
->>>>>>> c23363be
             })
             return
 
         risk_amount_usd = Decimal(self.market_state.account_balance) * Decimal(self.config.risk_cap_percent)
         position_size_qty = risk_amount_usd / Decimal(entry_price)
         final_qty, _ = self._adjust_to_filters(position_size_qty, Decimal(entry_price))
-<<<<<<< HEAD
-            
-=======
 
->>>>>>> c23363be
         params = {
             "symbol": self.config.adex_symbol,
             "side": direction.upper(),
@@ -143,11 +91,7 @@
         params['signature'] = self._get_signature(params)
         headers = {'X-MBX-APIKEY': self.config.asterdex_api_key}
         url = f"{self.base_url}/fapi/v1/order"
-<<<<<<< HEAD
-        
-=======
 
->>>>>>> c23363be
         try:
             response = await self.client.post(url, headers=headers, params=params)
             response.raise_for_status()
@@ -155,7 +99,6 @@
                 "direction": direction,
                 "quantity": float(final_qty),
                 "entry_price": float(entry_price),
-<<<<<<< HEAD
                 "order": response.json()
             }
             await self.memory_tracker.update_memory(trade_data=trade_data)
@@ -218,72 +161,4 @@
         state['positions'][self.config.adex_symbol] = trade_record
         self._save_simulation_state(state)
         await self.memory_tracker.update_memory(trade_data=trade_record)
-        logger.debug(f"SIMULATION: {signal.get('direction')} trade recorded. Balance: {state['balance']:.2f}")
-=======
-                "simulated": False,
-                "failed": False,
-                "reason": "Live trade executed",
-                "candle_timestamp": candle_timestamp,
-                "order_data": response.json()
-            }
-            await self.memory_tracker.update_memory(trade_data=trade_data)
-            await self.performance_tracker.log_trade(trade_data, success=True)
-            logger.info(f"✅ Placed LIVE {direction} order: %s", response.json())
-        except httpx.HTTPStatusError as e:
-            logger.error(f"❌ Order placement failed: %s - %s", e.response.status_code, e.response.text)
-            await self.memory_tracker.update_memory(trade_data={
-                "direction": direction,
-                "reason": f"Order failed: {e.response.text}",
-                "failed": True,
-                "simulated": False,
-                "candle_timestamp": candle_timestamp,
-                "order_data": {}
-            })
-            await self.performance_tracker.log_trade(signal, success=False)
-
-    async def _execute_simulated_trade(self, signal: Dict[str, Any]):
-        entry_price = self.market_state.mark_price
-        candle_timestamp = self.market_state.get_current_candle_timestamp()
-
-        if not entry_price or entry_price <= 0:
-            logger.error("Simulation trade aborted: Invalid mark price: %s", entry_price)
-            await self.memory_tracker.update_memory(trade_data={
-                "direction": signal.get("direction", "N/A"),
-                "reason": "Invalid mark price",
-                "simulated": True,
-                "failed": True,
-                "candle_timestamp": candle_timestamp,
-                "order_data": {}
-            })
-            return
-
-        state = self.sim_account.get_state()
-        risk_amount_usd = Decimal(state['balance']) * Decimal(self.config.risk_cap_percent)
-        position_size_qty = risk_amount_usd / Decimal(entry_price)
-        fee = risk_amount_usd * Decimal(self.config.leverage) * Decimal(self.config.exchange_fee_rate_taker)
-        state['balance'] -= float(fee)
-
-        trade_record = {
-            "timestamp": datetime.utcnow().isoformat(),
-            "symbol": self.config.adex_symbol,
-            "signal_type": signal.get("trade_type", "N/A"),
-            "direction": signal.get("direction"),
-            "quantity": float(position_size_qty),
-            "entry_price": float(entry_price),
-            "fee": float(fee),
-            "reasoning": signal.get("reason", "N/A"),
-            "ai_verdict": signal.get("ai_verdict", {}),
-            "simulated": True,
-            "failed": False,
-            "candle_timestamp": candle_timestamp,
-            "order_data": signal
-        }
-
-        state['history'].append(trade_record)
-        state['positions'][self.config.adex_symbol] = trade_record
-        self.sim_account.save_state(state)
-
-        await self.memory_tracker.update_memory(trade_data=trade_record)
-        await self.performance_tracker.log_trade(trade_record, success=True)
-        logger.info(f"✅ SIMULATION: {signal.get('direction')} trade recorded. Balance: {state['balance']:.2f}")
->>>>>>> c23363be
+        logger.debug(f"SIMULATION: {signal.get('direction')} trade recorded. Balance: {state['balance']:.2f}")