import logging
import json
<<<<<<< HEAD
=======
import os
>>>>>>> c23363be
import httpx
from typing import Dict, Any
import asyncio
from config.config import Config
from memory_tracker import MemoryTracker

logger = logging.getLogger(__name__)
ai_strategy_logger = logging.getLogger('AIStrategyLogger')

<<<<<<< HEAD
# Static prompt for maximum caching (using plain ASCII)
STATIC_PROMPT = """
You are a high-frequency quant trading algorithm specializing in crypto futures markets.
You are being fed live ETH/USDT 1-minute candle data along with pre-processed filter signals. Analyze them to make a directional decision.

Key terms:
- 'cts_score': Confirms compression + expansion structure. It is non-directional and should not be interpreted as LONG or SHORT bias.
- 'orderbook_score': Measures orderbook wall strength. A high score (>= 0.8) supports the direction selected.
- 'reversal_likelihood_score': Measures probability of a price reversal. The higher the score, the more likely a move against the current candle.

Warning: Filter scores take priority over raw candle data. Candle direction should only influence decision when filter scores are weak.
Override conditions exist to handle bull/bear trap scenarios — they apply when candle direction conflicts with strong signal data.

Decision Logic:
- If direction = 'SHORT' and close > open and (cts + orderbook + reversal) >= 2.9 -> short trap -> EXECUTE.
- If direction = 'LONG' and close < open and (cts + orderbook + reversal) >= 2.9 -> long trap -> EXECUTE.
- In all other cases, base your answer on filter strength, not just price movement.
- Abort only if filter confidence is weak or price directly contradicts direction and signal scores are < 2.4.

Return JSON: {'action': 'Execute'|'Abort'|'Reanalyze', 'confidence': float (0.0-1.0), 'reasoning': 'One sentence'}.
"""

# Static JSON schema for caching
JSON_SCHEMA = {
    "name": "trading_decision",
    "schema": {
        "type": "object",
        "properties": {
            "action": {"type": "string", "enum": ["Execute", "Abort", "Reanalyze"]},
            "confidence": {"type": "number", "minimum": 0.0, "maximum": 1.0},
            "reasoning": {"type": "string"}
        },
        "required": ["action", "confidence", "reasoning"],
        "additionalProperties": False
    }
}
=======
# --- STATIC BASE PROMPT (Cacheable) ---
STATIC_BASE_PROMPT = """{
  "role": "system",
  "content": "You are a high-frequency quant trading AI for ETH/USDT. Analyze market data and return a JSON object with decisions: EXECUTE (initiate/continue trade), HOLD (wait/continue holding), EXIT (abandon/close trade)."
}"""

# --- ENTRY PROMPT TEMPLATE (Dynamic Part) ---
ENTRY_PROMPT_TEMPLATE = """{
  "role": "user",
  "content": "Analyze live market data for NEW TRADE ENTRY. Rules: High CtsFilter or OrderBookReversalZoneDetector scores favor EXECUTE. Low scores favor HOLD or EXIT. Historical Context: {historical_context}. Current Data: {current_data}",
  "response_format": {
    "type": "json_schema",
    "json_schema": {
      "name": "trading_decision",
      "schema": {
        "type": "object",
        "properties": {
          "action": {"type": "string", "enum": ["EXECUTE", "HOLD", "EXIT"]},
          "confidence": {"type": "number", "minimum": 0.0, "maximum": 1.0},
          "reasoning": {"type": "string"}
        },
        "required": ["action", "confidence", "reasoning"]
      }
    }
  }
}"""

# --- EXIT PROMPT TEMPLATE (Dynamic Part) ---
EXIT_PROMPT_TEMPLATE = """{
  "role": "user",
  "content": "Analyze open trade for EXIT STRATEGY. Rules: Secure profit or minimize loss. High reversal_likelihood_score favors EXIT. Stable conditions favor HOLD. Strong continuation signals favor EXECUTE. Open Trade Context: {open_trade_context}",
  "response_format": {
    "type": "json_schema",
    "json_schema": {
      "name": "exit_decision",
      "schema": {
        "type": "object",
        "properties": {
          "action": {"type": "string", "enum": ["EXECUTE", "HOLD", "EXIT"]},
          "reasoning": {"type": "string"}
        },
        "required": ["action", "reasoning"]
      }
    }
  }
}"""
>>>>>>> c23363be

class AIClient:
    def __init__(self, config: Config):
        self.config = config
        self.memory_tracker = MemoryTracker(config)
        self.client = httpx.AsyncClient(timeout=config.ai_client_timeout)

        # --- AI Interaction Logger Setup ---
        self.ai_interaction_logger = logging.getLogger("AIInteractionLogger")
        self.ai_interaction_logger.setLevel(logging.INFO)
        self.ai_interaction_logger.propagate = False

        if not self.ai_interaction_logger.handlers:
            log_path = self.config.ai_interaction_log_path
            os.makedirs(os.path.dirname(log_path), exist_ok=True)
            handler = logging.FileHandler(log_path, mode='a')
            formatter = logging.Formatter('%(asctime)s - %(levelname)s - %(message)s')
            handler.setFormatter(formatter)
            self.ai_interaction_logger.addHandler(handler)

        logger.debug("AIClient initialized with httpx.")

    async def get_ai_verdict(self, context_packet: Dict[str, Any]) -> Dict[str, Any]:
<<<<<<< HEAD
        """
        Sends a context packet to the AI using a strict JSON schema for the response.
        Returns: {"action": str, "confidence": float, "reasoning": str}
        """
        prompt = f"{STATIC_PROMPT}\nData:\n{json.dumps(context_packet, indent=2)}."
=======
        similar_scenarios = self.memory_tracker.get_similar_scenarios(context_packet)
        historical_context = json.dumps(similar_scenarios, separators=(',', ':'))
        current_data = json.dumps(context_packet, separators=(',', ':'))

        messages = [
            json.loads(STATIC_BASE_PROMPT),
            json.loads(ENTRY_PROMPT_TEMPLATE.format(
                historical_context=historical_context,
                current_data=current_data
            ))
        ]
>>>>>>> c23363be

        try:
            logger.debug("Requesting one-shot verdict from AI with JSON schema.")
            response = await self.client.post(
                getattr(self.config, "ai_provider_url", "https://api.x.ai/v1"),
                headers={"Authorization": f"Bearer {self.config.xai_api_key}"},
                json={
                    "model": "grok-3-mini",
<<<<<<< HEAD
                    "messages": [
                        {"role": "system", "content": prompt},
                        {"role": "user", "content": "Analyze the provided data and return a trading decision."}
                    ],
                    "max_completion_tokens": 1200,
                    "temperature": 0.2,
                    "response_format": {"type": "json_schema", "json_schema": JSON_SCHEMA},
                    "stream": False
=======
                    "messages": messages,
                    "max_tokens": 1536,
                    "temperature": 0.2
>>>>>>> c23363be
                }
            )
            response.raise_for_status()

            raw_response = response.text
            ai_strategy_logger.info(f"FULL RAW API RESPONSE: ---{raw_response}---")

            response_data = response.json()
<<<<<<< HEAD
            token_usage = response_data.get("usage", {})
            cached_tokens = token_usage.get("prompt_tokens_details", {}).get("cached_tokens", 0)
            total_tokens = token_usage.get("total_tokens", 0)
            ai_strategy_logger.info(
                f"TOKEN USAGE: Prompt={token_usage.get('prompt_tokens', 0)}, "
                f"Completion={token_usage.get('completion_tokens', 0)}, "
                f"Total={total_tokens}, Cached={cached_tokens}"
            )

            if total_tokens > 2000:
                ai_strategy_logger.warning(f"Total tokens ({total_tokens}) exceeding target limit of 2000.")

            choice = response_data.get("choices", [{}])[0]
            finish_reason = choice.get("finish_reason")
            ai_strategy_logger.info(f"FINISH REASON: {finish_reason}")

            full_response_text = choice.get("message", {}).get("content", "")
            ai_strategy_logger.info(f"RAW AI RESPONSE RECEIVED: ---{full_response_text}---")

            if not full_response_text:
                ai_strategy_logger.info("Fallback verdict from context_packet.")
                return self._fallback_from_context(context_packet)

            verdict = json.loads(full_response_text)
            if (
                isinstance(verdict, dict) and
                verdict.get("action") in ["Execute", "Abort", "Reanalyze"] and
                isinstance(verdict.get("confidence"), (int, float)) and
                0.0 <= verdict.get("confidence") <= 1.0 and
                isinstance(verdict.get("reasoning"), str)
            ):
                await self.memory_tracker.update_memory(
                    trade_data={"direction": context_packet.get("direction", "N/A"), "ai_verdict": verdict}
                )
                logger.debug("xAI verdict received", extra=verdict)
                return verdict

            ai_strategy_logger.error("Invalid response structure.")
            return self._fallback_from_context(context_packet)

        except httpx.HTTPStatusError as e:
            ai_strategy_logger.error(f"AI API HTTP ERROR: Status {e.response.status_code} - Response: {e.response.text}")
            return self._fallback_from_context(context_packet)
        except (json.JSONDecodeError, KeyError, IndexError, ValueError) as e:
            ai_strategy_logger.error(f"AI VERDICT FAILED: {str(e)}. Full Response: {raw_response}")
            return self._fallback_from_context(context_packet)
        except httpx.TimeoutException:
            ai_strategy_logger.error("AI VERDICT FAILED: Request Timed Out.")
            return self._fallback_from_context(context_packet)
        except Exception as e:
            ai_strategy_logger.error(f"Unexpected error in AIClient: {e}", exc_info=True)
            return self._fallback_from_context(context_packet)

    def _fallback_from_context(self, context_packet: Dict[str, Any]) -> Dict[str, Any]:
        """
        Generate a fallback verdict based on context_packet if API response is empty or invalid.
        """
        direction = context_packet.get("direction", "N/A").lower()
        open_price = context_packet.get("open", 0.0)
        close_price = context_packet.get("close", 0.0)
        volume = context_packet.get("volume", 0.0)
        reversal = context_packet.get("reversal_likelihood_score", 0.0)
        cts = context_packet.get("cts_score", 0.0)
        orderbook = context_packet.get("orderbook_score", 0.0)
        total_score = cts + orderbook + reversal
        confidence = min(total_score, 1.0) / 3.0

        if direction == "short" and close_price > open_price and total_score >= 2.9:
            return {
                "action": "Execute",
                "confidence": confidence,
                "reasoning": "High filter scores override bullish price movement for short trade."
            }
        if direction == "long" and close_price < open_price and total_score >= 2.9:
            return {
                "action": "Execute",
                "confidence": confidence,
                "reasoning": "High filter scores override bearish price movement for long trade."
            }

        if direction == "short":
            if close_price < open_price and volume > 0 and total_score >= 2.4:
                return {
                    "action": "Execute",
                    "confidence": confidence,
                    "reasoning": "Bearish price movement and strong filter scores support short trade."
                }
            elif close_price > open_price:
                return {
                    "action": "Abort",
                    "confidence": 0.8,
                    "reasoning": "Bullish price movement conflicts with short direction."
                }
            else:
                return {
                    "action": "Reanalyze",
                    "confidence": confidence,
                    "reasoning": "Unclear price movement or weak filter scores for short trade."
                }
        else:
            if close_price > open_price and volume > 0 and total_score >= 2.4:
                return {
                    "action": "Execute",
                    "confidence": confidence,
                    "reasoning": "Bullish price movement and strong filter scores support long trade."
                }
            elif close_price < open_price:
                return {
                    "action": "Abort",
                    "confidence": 0.8,
                    "reasoning": "Bearish price movement conflicts with long direction."
                }
            else:
                return {
                    "action": "Reanalyze",
                    "confidence": confidence,
                    "reasoning": "Unclear price movement or weak filter scores for long trade."
                }

    async def suggest_parameter_adjustments(self) -> Dict[str, Any]:
        """
        Suggest parameter adjustments based on trade success rate.
        """
        memory = self.memory_tracker.get_memory()
        success_rate = 0.0
        total_trades = len([t for t in memory["trades"] if not t["failed"]])
        successful_trades = len([t for t in memory["trades"] if not t["failed"] and t["order_data"]])
        if total_trades > 0:
            success_rate = successful_trades / total_trades

        suggestions = {}
        if success_rate > 0.8:
            suggestions["cts_narrow_range_ratio"] = self.config.cts_narrow_range_ratio * 0.9
            suggestions["retest_proximity_percent"] = self.config.retest_proximity_percent * 0.9
            suggestions["reasoning"] = "High success rate; proposing to loosen filter parameters."
        else:
            suggestions["reasoning"] = "Success rate is not high enough to recommend loosening parameters."

        logger.debug("Parameter adjustment suggestions generated.", extra=suggestions)
        return suggestions
=======

            choice = response_data.get("choices", [{}])[0]
            verdict_str = choice.get("message", {}).get("content", "{}")
            usage = response_data.get("usage", {})

            self.ai_interaction_logger.info("[ENTRY RAW VERDICT] %s", verdict_str)
            self.ai_interaction_logger.info("[TOKENS USED] prompt=%s, completion=%s, total=%s",
                                           usage.get("prompt_tokens", "N/A"),
                                           usage.get("completion_tokens", "N/A"),
                                           usage.get("total_tokens", "N/A"))

            verdict = json.loads(verdict_str)
            verdict["token_usage"] = {
                "prompt_tokens": usage.get("prompt_tokens", 0),
                "completion_tokens": usage.get("completion_tokens", 0),
                "total_tokens": usage.get("total_tokens", 0)
            }
            return verdict
        except Exception as e:
            logger.error("An error occurred in get_ai_verdict: %s", e, exc_info=True)
            return {
                "action": "HOLD",
                "confidence": 0.0,
                "reasoning": "A general error occurred while contacting AI.",
                "token_usage": {
                    "prompt_tokens": 0,
                    "completion_tokens": 0,
                    "total_tokens": 0
                }
            }

    async def get_dynamic_exit_verdict(self, open_trade_context: Dict[str, Any]) -> Dict[str, Any]:
        open_trade_context_json = json.dumps(open_trade_context, separators=(',', ':'))
        messages = [
            json.loads(STATIC_BASE_PROMPT),
            json.loads(EXIT_PROMPT_TEMPLATE.format(
                open_trade_context=open_trade_context_json
            ))
        ]

        try:
            logger.debug("Requesting EXIT verdict from AI.")
            response = await self.client.post(
                getattr(self.config, "ai_provider_url", "https://api.x.ai/v1"),
                headers={"Authorization": f"Bearer {self.config.xai_api_key}"},
                json={
                    "model": "grok-3-mini",
                    "messages": messages,
                    "max_tokens": 256,
                    "temperature": 0.1
                }
            )
            response.raise_for_status()
            response_data = response.json()

            choice = response_data.get("choices", [{}])[0]
            verdict_str = choice.get("message", {}).get("content", "{}")
            usage = response_data.get("usage", {})

            self.ai_interaction_logger.info("[EXIT RAW VERDICT] %s", verdict_str)
            self.ai_interaction_logger.info("[TOKENS USED] prompt=%s, completion=%s, total=%s",
                                           usage.get("prompt_tokens", "N/A"),
                                           usage.get("completion_tokens", "N/A"),
                                           usage.get("total_tokens", "N/A"))

            verdict = json.loads(verdict_str)
            verdict["token_usage"] = {
                "prompt_tokens": usage.get("prompt_tokens", 0),
                "completion_tokens": usage.get("completion_tokens", 0),
                "total_tokens": usage.get("total_tokens", 0)
            }
            return verdict
        except Exception as e:
            logger.error("An error occurred in get_dynamic_exit_verdict: %s", e, exc_info=True)
            return {
                "action": "HOLD",
                "reasoning": "Error during exit analysis.",
                "token_usage": {
                    "prompt_tokens": 0,
                    "completion_tokens": 0,
                    "total_tokens": 0
                }
            }
>>>>>>> c23363be

    async def close(self):
        await self.client.aclose()
        logger.debug("AIClient httpx session closed.")<|MERGE_RESOLUTION|>--- conflicted
+++ resolved
@@ -1,19 +1,15 @@
 import logging
 import json
-<<<<<<< HEAD
-=======
 import os
->>>>>>> c23363be
 import httpx
 from typing import Dict, Any
 import asyncio
 from config.config import Config
-from memory_tracker import MemoryTracker
+from services.memory_tracker import MemoryTracker
 
 logger = logging.getLogger(__name__)
 ai_strategy_logger = logging.getLogger('AIStrategyLogger')
 
-<<<<<<< HEAD
 # Static prompt for maximum caching (using plain ASCII)
 STATIC_PROMPT = """
 You are a high-frequency quant trading algorithm specializing in crypto futures markets.
@@ -50,54 +46,6 @@
         "additionalProperties": False
     }
 }
-=======
-# --- STATIC BASE PROMPT (Cacheable) ---
-STATIC_BASE_PROMPT = """{
-  "role": "system",
-  "content": "You are a high-frequency quant trading AI for ETH/USDT. Analyze market data and return a JSON object with decisions: EXECUTE (initiate/continue trade), HOLD (wait/continue holding), EXIT (abandon/close trade)."
-}"""
-
-# --- ENTRY PROMPT TEMPLATE (Dynamic Part) ---
-ENTRY_PROMPT_TEMPLATE = """{
-  "role": "user",
-  "content": "Analyze live market data for NEW TRADE ENTRY. Rules: High CtsFilter or OrderBookReversalZoneDetector scores favor EXECUTE. Low scores favor HOLD or EXIT. Historical Context: {historical_context}. Current Data: {current_data}",
-  "response_format": {
-    "type": "json_schema",
-    "json_schema": {
-      "name": "trading_decision",
-      "schema": {
-        "type": "object",
-        "properties": {
-          "action": {"type": "string", "enum": ["EXECUTE", "HOLD", "EXIT"]},
-          "confidence": {"type": "number", "minimum": 0.0, "maximum": 1.0},
-          "reasoning": {"type": "string"}
-        },
-        "required": ["action", "confidence", "reasoning"]
-      }
-    }
-  }
-}"""
-
-# --- EXIT PROMPT TEMPLATE (Dynamic Part) ---
-EXIT_PROMPT_TEMPLATE = """{
-  "role": "user",
-  "content": "Analyze open trade for EXIT STRATEGY. Rules: Secure profit or minimize loss. High reversal_likelihood_score favors EXIT. Stable conditions favor HOLD. Strong continuation signals favor EXECUTE. Open Trade Context: {open_trade_context}",
-  "response_format": {
-    "type": "json_schema",
-    "json_schema": {
-      "name": "exit_decision",
-      "schema": {
-        "type": "object",
-        "properties": {
-          "action": {"type": "string", "enum": ["EXECUTE", "HOLD", "EXIT"]},
-          "reasoning": {"type": "string"}
-        },
-        "required": ["action", "reasoning"]
-      }
-    }
-  }
-}"""
->>>>>>> c23363be
 
 class AIClient:
     def __init__(self, config: Config):
@@ -121,25 +69,11 @@
         logger.debug("AIClient initialized with httpx.")
 
     async def get_ai_verdict(self, context_packet: Dict[str, Any]) -> Dict[str, Any]:
-<<<<<<< HEAD
         """
         Sends a context packet to the AI using a strict JSON schema for the response.
         Returns: {"action": str, "confidence": float, "reasoning": str}
         """
         prompt = f"{STATIC_PROMPT}\nData:\n{json.dumps(context_packet, indent=2)}."
-=======
-        similar_scenarios = self.memory_tracker.get_similar_scenarios(context_packet)
-        historical_context = json.dumps(similar_scenarios, separators=(',', ':'))
-        current_data = json.dumps(context_packet, separators=(',', ':'))
-
-        messages = [
-            json.loads(STATIC_BASE_PROMPT),
-            json.loads(ENTRY_PROMPT_TEMPLATE.format(
-                historical_context=historical_context,
-                current_data=current_data
-            ))
-        ]
->>>>>>> c23363be
 
         try:
             logger.debug("Requesting one-shot verdict from AI with JSON schema.")
@@ -148,7 +82,6 @@
                 headers={"Authorization": f"Bearer {self.config.xai_api_key}"},
                 json={
                     "model": "grok-3-mini",
-<<<<<<< HEAD
                     "messages": [
                         {"role": "system", "content": prompt},
                         {"role": "user", "content": "Analyze the provided data and return a trading decision."}
@@ -157,11 +90,6 @@
                     "temperature": 0.2,
                     "response_format": {"type": "json_schema", "json_schema": JSON_SCHEMA},
                     "stream": False
-=======
-                    "messages": messages,
-                    "max_tokens": 1536,
-                    "temperature": 0.2
->>>>>>> c23363be
                 }
             )
             response.raise_for_status()
@@ -170,7 +98,6 @@
             ai_strategy_logger.info(f"FULL RAW API RESPONSE: ---{raw_response}---")
 
             response_data = response.json()
-<<<<<<< HEAD
             token_usage = response_data.get("usage", {})
             cached_tokens = token_usage.get("prompt_tokens_details", {}).get("cached_tokens", 0)
             total_tokens = token_usage.get("total_tokens", 0)
@@ -311,91 +238,6 @@
 
         logger.debug("Parameter adjustment suggestions generated.", extra=suggestions)
         return suggestions
-=======
-
-            choice = response_data.get("choices", [{}])[0]
-            verdict_str = choice.get("message", {}).get("content", "{}")
-            usage = response_data.get("usage", {})
-
-            self.ai_interaction_logger.info("[ENTRY RAW VERDICT] %s", verdict_str)
-            self.ai_interaction_logger.info("[TOKENS USED] prompt=%s, completion=%s, total=%s",
-                                           usage.get("prompt_tokens", "N/A"),
-                                           usage.get("completion_tokens", "N/A"),
-                                           usage.get("total_tokens", "N/A"))
-
-            verdict = json.loads(verdict_str)
-            verdict["token_usage"] = {
-                "prompt_tokens": usage.get("prompt_tokens", 0),
-                "completion_tokens": usage.get("completion_tokens", 0),
-                "total_tokens": usage.get("total_tokens", 0)
-            }
-            return verdict
-        except Exception as e:
-            logger.error("An error occurred in get_ai_verdict: %s", e, exc_info=True)
-            return {
-                "action": "HOLD",
-                "confidence": 0.0,
-                "reasoning": "A general error occurred while contacting AI.",
-                "token_usage": {
-                    "prompt_tokens": 0,
-                    "completion_tokens": 0,
-                    "total_tokens": 0
-                }
-            }
-
-    async def get_dynamic_exit_verdict(self, open_trade_context: Dict[str, Any]) -> Dict[str, Any]:
-        open_trade_context_json = json.dumps(open_trade_context, separators=(',', ':'))
-        messages = [
-            json.loads(STATIC_BASE_PROMPT),
-            json.loads(EXIT_PROMPT_TEMPLATE.format(
-                open_trade_context=open_trade_context_json
-            ))
-        ]
-
-        try:
-            logger.debug("Requesting EXIT verdict from AI.")
-            response = await self.client.post(
-                getattr(self.config, "ai_provider_url", "https://api.x.ai/v1"),
-                headers={"Authorization": f"Bearer {self.config.xai_api_key}"},
-                json={
-                    "model": "grok-3-mini",
-                    "messages": messages,
-                    "max_tokens": 256,
-                    "temperature": 0.1
-                }
-            )
-            response.raise_for_status()
-            response_data = response.json()
-
-            choice = response_data.get("choices", [{}])[0]
-            verdict_str = choice.get("message", {}).get("content", "{}")
-            usage = response_data.get("usage", {})
-
-            self.ai_interaction_logger.info("[EXIT RAW VERDICT] %s", verdict_str)
-            self.ai_interaction_logger.info("[TOKENS USED] prompt=%s, completion=%s, total=%s",
-                                           usage.get("prompt_tokens", "N/A"),
-                                           usage.get("completion_tokens", "N/A"),
-                                           usage.get("total_tokens", "N/A"))
-
-            verdict = json.loads(verdict_str)
-            verdict["token_usage"] = {
-                "prompt_tokens": usage.get("prompt_tokens", 0),
-                "completion_tokens": usage.get("completion_tokens", 0),
-                "total_tokens": usage.get("total_tokens", 0)
-            }
-            return verdict
-        except Exception as e:
-            logger.error("An error occurred in get_dynamic_exit_verdict: %s", e, exc_info=True)
-            return {
-                "action": "HOLD",
-                "reasoning": "Error during exit analysis.",
-                "token_usage": {
-                    "prompt_tokens": 0,
-                    "completion_tokens": 0,
-                    "total_tokens": 0
-                }
-            }
->>>>>>> c23363be
 
     async def close(self):
         await self.client.aclose()
